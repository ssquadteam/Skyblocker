org.gradle.jvmargs=-Xmx1G -Dfile.encoding=UTF-8 -Duser.language=en -Duser.country=US

# Fabric Properties (https://fabricmc.net/versions.html)
## 1.19.4
minecraft_version=1.19.4
yarn_mappings=1.19.4+build.1
loader_version=0.14.18

#Fabric api
## 1.19.4
fabric_api_version=0.76.0+1.19.4

# Dependencies
## Cloth Api (https://www.curseforge.com/minecraft/mc-mods/cloth-config/files)
clothconfig_version=10.0.96
## Mod Menu (https://www.curseforge.com/minecraft/mc-mods/modmenu/files)
mod_menu_version=6.1.0-rc.4

# Mod Properties
<<<<<<< HEAD
mod_version = 1.8.3-beta-tabmenu
=======
mod_version = 1.9.0
>>>>>>> 076ba90b
maven_group = me.xmrvizzy
archives_base_name = skyblocker
modrinth_id=y6DuFGwJ<|MERGE_RESOLUTION|>--- conflicted
+++ resolved
@@ -17,11 +17,7 @@
 mod_menu_version=6.1.0-rc.4
 
 # Mod Properties
-<<<<<<< HEAD
-mod_version = 1.8.3-beta-tabmenu
-=======
-mod_version = 1.9.0
->>>>>>> 076ba90b
+mod_version = 1.9.0-beta-tabmenu
 maven_group = me.xmrvizzy
 archives_base_name = skyblocker
 modrinth_id=y6DuFGwJ