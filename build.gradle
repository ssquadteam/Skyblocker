--- conflicted
+++ resolved
@@ -67,10 +67,6 @@
 }
 
 tasks.withType(JavaCompile).configureEach {
-<<<<<<< HEAD
-	// Minecraft 1.17 (21w19a) upwards uses Java 16.
-	it.options.release = 16
-=======
 	// ensure that the encoding is set to UTF-8, no matter what the system default is
 	// this fixes some edge cases with special characters not displaying correctly
 	// see http://yodaconditions.net/blog/fix-for-java-file-encoding-problems-with-gradle.html
@@ -79,7 +75,6 @@
 
 	// Minecraft 1.18 upwards uses Java 17.
 	it.options.release = 17
->>>>>>> ef9a7406
 }
 
 java {
