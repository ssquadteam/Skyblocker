--- conflicted
+++ resolved
@@ -35,12 +35,8 @@
 
     @Inject(method = "init()V", at = @At("TAIL"))
     private void init(CallbackInfo ci) {
-<<<<<<< HEAD
         // quicknav
         if (Utils.isOnSkyblock && SkyblockerConfig.get().general.quicknav.enableQuicknav) {
-=======
-        if (Utils.isSkyblock && SkyblockerConfig.get().general.quicknav.enableQuicknav) {
->>>>>>> d8d5caef
             String screenTitle = super.getTitle().getString().trim();
             List<QuickNavButton> buttons = QuickNav.init(screenTitle);
             for (QuickNavButton button : buttons) super.addDrawableChild(button);
