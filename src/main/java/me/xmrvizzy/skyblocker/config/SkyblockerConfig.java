package me.xmrvizzy.skyblocker.config;

import me.shedaniel.autoconfig.AutoConfig;
import me.shedaniel.autoconfig.ConfigData;
import me.shedaniel.autoconfig.annotation.Config;
import me.shedaniel.autoconfig.annotation.ConfigEntry;
import me.shedaniel.autoconfig.serializer.GsonConfigSerializer;
import me.xmrvizzy.skyblocker.chat.ChatFilterResult;

import java.util.ArrayList;
import java.util.List;

@Config(name = "skyblocker")
public class SkyblockerConfig implements ConfigData {

    @ConfigEntry.Category("general")
    @ConfigEntry.Gui.TransitiveObject
    public General general = new General();

    @ConfigEntry.Category("locations")
    @ConfigEntry.Gui.TransitiveObject
    public Locations locations = new Locations();

    @ConfigEntry.Category("messages")
    @ConfigEntry.Gui.TransitiveObject
    public Messages messages = new Messages();

    @ConfigEntry.Category("richPresence")
    @ConfigEntry.Gui.TransitiveObject
    public RichPresence richPresence = new RichPresence();

    @ConfigEntry.Category("quickNav")
    @ConfigEntry.Gui.TransitiveObject
    public QuickNav quickNav = new QuickNav();

    public static class QuickNav {
        public boolean enableQuickNav = true;

        @ConfigEntry.Category("button1")
        @ConfigEntry.Gui.CollapsibleObject()
        public QuickNavItem button1 = new QuickNavItem(true, new ItemData("diamond_sword"), "Your Skills", "/skills");

        @ConfigEntry.Category("button2")
        @ConfigEntry.Gui.CollapsibleObject()
        public QuickNavItem button2 = new QuickNavItem(true, new ItemData("painting"), "Collection", "/collection");

        @ConfigEntry.Category("button3")
        @ConfigEntry.Gui.CollapsibleObject()
        public QuickNavItem button3 = new QuickNavItem(false, new ItemData("air"), "", "");

        @ConfigEntry.Category("button4")
        @ConfigEntry.Gui.CollapsibleObject()
        public QuickNavItem button4 = new QuickNavItem(true, new ItemData("bone"), "Pets", "/pets");

        @ConfigEntry.Category("button5")
        @ConfigEntry.Gui.CollapsibleObject()
        public QuickNavItem button5 = new QuickNavItem(true, new ItemData("leather_chestplate", 1, "tag:{display:{color:8991416}}"), "Wardrobe", "/wardrobe");

        @ConfigEntry.Category("button6")
        @ConfigEntry.Gui.CollapsibleObject()
        public QuickNavItem button6 = new QuickNavItem(true, new ItemData("ender_chest"),  "Storage", "/storage");

        @ConfigEntry.Category("button7")
        @ConfigEntry.Gui.CollapsibleObject()
        public QuickNavItem button7 = new QuickNavItem(true, new ItemData("player_head", 1, "tag:{SkullOwner:{Id:[I;-300151517,-631415889,-1193921967,-1821784279],Properties:{textures:[{Value:\"e3RleHR1cmVzOntTS0lOOnt1cmw6Imh0dHA6Ly90ZXh0dXJlcy5taW5lY3JhZnQubmV0L3RleHR1cmUvZDdjYzY2ODc0MjNkMDU3MGQ1NTZhYzUzZTA2NzZjYjU2M2JiZGQ5NzE3Y2Q4MjY5YmRlYmVkNmY2ZDRlN2JmOCJ9fX0=\"}]}}}"), "none", "/hub");

        @ConfigEntry.Category("button8")
        @ConfigEntry.Gui.CollapsibleObject()
        public QuickNavItem button8 = new QuickNavItem(true, new ItemData("player_head", 1, "tag:{SkullOwner:{Id:[I;1605800870,415127827,-1236127084,15358548],Properties:{textures:[{Value:\"e3RleHR1cmVzOntTS0lOOnt1cmw6Imh0dHA6Ly90ZXh0dXJlcy5taW5lY3JhZnQubmV0L3RleHR1cmUvNzg5MWQ1YjI3M2ZmMGJjNTBjOTYwYjJjZDg2ZWVmMWM0MGExYjk0MDMyYWU3MWU3NTQ3NWE1NjhhODI1NzQyMSJ9fX0=\"}]}}}"), "none", "/warp dungeon_hub");

        @ConfigEntry.Category("button9")
        @ConfigEntry.Gui.CollapsibleObject()
        public QuickNavItem button9 = new QuickNavItem(false, new ItemData("air"), "", "");

        @ConfigEntry.Category("button10")
        @ConfigEntry.Gui.CollapsibleObject()
        public QuickNavItem button10 = new QuickNavItem(true, new ItemData("enchanting_table"), "Enchant", "/etable");

        @ConfigEntry.Category("button11")
        @ConfigEntry.Gui.CollapsibleObject()
        public QuickNavItem button11 = new QuickNavItem(true, new ItemData("anvil"), "Anvil", "/anvil");

        @ConfigEntry.Category("button12")
        @ConfigEntry.Gui.CollapsibleObject()
        public QuickNavItem button12 = new QuickNavItem(true, new ItemData("crafting_table"), "Craft Item", "/craft");
    }

    public static class QuickNavItem {
        public QuickNavItem(Boolean render, ItemData itemData, String uiTitle, String clickEvent) {
            this.render = render;
            this.item = itemData;
            this.clickEvent = clickEvent;
            this.uiTitle = uiTitle;
        }

        public Boolean render;

        @ConfigEntry.Category("item")
        @ConfigEntry.Gui.CollapsibleObject()
        public ItemData item;

        public String uiTitle;
        public String clickEvent;
    }

    public static class ItemData {
        public ItemData(String itemName, int count, String nbt) {
            this.itemName = itemName;
            this.count = count;
            this.nbt = nbt;
        }

        public ItemData(String itemName) {
            this.itemName = itemName;
            this.count = 1;
            this.nbt = "";
        }

        public String itemName;
        public int count;
        public String nbt;
    }

    public static class General {
        public boolean enableUpdateNotification = true;
        public boolean backpackPreviewWithoutShift = false;

        @ConfigEntry.Gui.Excluded
        public String apiKey;

        @ConfigEntry.Category("bars")
        @ConfigEntry.Gui.CollapsibleObject()
        public Bars bars = new Bars();
      
        @ConfigEntry.Category("itemList")
        @ConfigEntry.Gui.CollapsibleObject()
        public ItemList itemList = new ItemList();

        @ConfigEntry.Category("itemTooltip")
        @ConfigEntry.Gui.CollapsibleObject()
        public ItemTooltip itemTooltip = new ItemTooltip();

        @ConfigEntry.Category("hitbox")
        @ConfigEntry.Gui.CollapsibleObject()
        public Hitbox hitbox = new Hitbox();

        @ConfigEntry.Gui.Excluded
        public List<Integer> lockedSlots = new ArrayList<>();
    }

    public static class Bars {
        public boolean enableBars = true;

        @ConfigEntry.Category("barpositions")
        @ConfigEntry.Gui.CollapsibleObject()
        public BarPositions barpositions = new BarPositions();
    }

    public static class BarPositions {
        @ConfigEntry.Gui.EnumHandler(option = ConfigEntry.Gui.EnumHandler.EnumDisplayOption.BUTTON)
        public BarPosition healthBarPosition = BarPosition.LAYER1;
        @ConfigEntry.Gui.EnumHandler(option = ConfigEntry.Gui.EnumHandler.EnumDisplayOption.BUTTON)
        public BarPosition manaBarPosition = BarPosition.LAYER1;
        @ConfigEntry.Gui.EnumHandler(option = ConfigEntry.Gui.EnumHandler.EnumDisplayOption.BUTTON)
        public BarPosition defenceBarPosition = BarPosition.LAYER1;
        @ConfigEntry.Gui.EnumHandler(option = ConfigEntry.Gui.EnumHandler.EnumDisplayOption.BUTTON)
        public BarPosition experienceBarPosition = BarPosition.LAYER1;

    }

    public enum BarPosition {
        LAYER1,
        LAYER2,
        RIGHT,
        NONE;

        @Override
		public String toString() {
            return switch (this) {
                case LAYER1 -> "Layer 1";
                case LAYER2 -> "Layer 2";
                case RIGHT -> "Right";
                case NONE -> "Disabled";
            };
        }

        public int toInt() {
            return switch (this) {
                case LAYER1 -> 0;
                case LAYER2 -> 1;
                case RIGHT -> 2;
                case NONE -> -1;
            };
        }
    }

    public static class Hitbox {
        public boolean oldFarmlandHitbox = true;
        public boolean oldLeverHitbox = false;
    }

    public static class RichPresence {
        public boolean enableRichPresence = false;
        @ConfigEntry.Gui.EnumHandler(option = ConfigEntry.Gui.EnumHandler.EnumDisplayOption.BUTTON)
        @ConfigEntry.Gui.Tooltip()
<<<<<<< HEAD
        public final Info info = Info.LOCATION;
        public final boolean cycleMode = false;
        public String customMessage = "Playing Skyblock";
=======
        public Info info = Info.LOCATION;
        public boolean cycleMode = false;
        public String customMessage;
>>>>>>> 4fdf580f
    }

    public static class ItemList {
        public boolean enableItemList = true;
    }

    public enum Average {
        ONE_DAY,
        THREE_DAY,
        BOTH;

        @Override
		public String toString() {
            return switch (this) {
                case ONE_DAY -> "1 day price";
                case THREE_DAY -> "3 day price";
                case BOTH -> "Both";
            };
        }
    }

    public static class ItemTooltip {
        public boolean enableNPCPrice = true;
        public boolean enableAvgBIN = true;
        @ConfigEntry.Gui.EnumHandler(option = ConfigEntry.Gui.EnumHandler.EnumDisplayOption.BUTTON)
        @ConfigEntry.Gui.Tooltip()
        public Average avg = Average.THREE_DAY;
        public boolean enableLowestBIN = true;
        public boolean enableBazaarPrice = true;
        public boolean enableMuseumDate = true;
    }

    public static class Locations {
        @ConfigEntry.Category("dungeons")
        @ConfigEntry.Gui.CollapsibleObject()
        public Dungeons dungeons = new Dungeons();

        @ConfigEntry.Category("dwarvenmines")
        @ConfigEntry.Gui.CollapsibleObject()
        public DwarvenMines dwarvenMines = new DwarvenMines();
    }

    public static class Dungeons {
        @ConfigEntry.Gui.Tooltip()
        public boolean croesusHelper = true;
        public boolean enableMap = true;
        public boolean solveThreeWeirdos = true;
        public boolean blazesolver = true;
        public boolean solveTrivia = true;
        @ConfigEntry.Gui.CollapsibleObject()
        public Terminals terminals = new Terminals();
    }

    public static class Terminals {
        public boolean solveColor = true;
        public boolean solveOrder = true;
        public boolean solveStartsWith = true;
    }

    public static class DwarvenMines {
        public boolean enableDrillFuel = true;
        public boolean solveFetchur = true;
        public boolean solvePuzzler = true;
        @ConfigEntry.Gui.CollapsibleObject()
        public DwarvenHud dwarvenHud = new DwarvenHud();
    }

    public static class DwarvenHud {
        public boolean enabled = true;
        public boolean enableBackground = true;
        public int x = 10;
        public int y = 10;
    }

    public static class Messages {
        @ConfigEntry.Gui.EnumHandler(option = ConfigEntry.Gui.EnumHandler.EnumDisplayOption.BUTTON)
        public ChatFilterResult hideAbility = ChatFilterResult.PASS;
        @ConfigEntry.Gui.EnumHandler(option = ConfigEntry.Gui.EnumHandler.EnumDisplayOption.BUTTON)
        public ChatFilterResult hideHeal = ChatFilterResult.PASS;
        @ConfigEntry.Gui.EnumHandler(option = ConfigEntry.Gui.EnumHandler.EnumDisplayOption.BUTTON)
        public ChatFilterResult hideAOTE = ChatFilterResult.PASS;
        @ConfigEntry.Gui.EnumHandler(option = ConfigEntry.Gui.EnumHandler.EnumDisplayOption.BUTTON)
        public ChatFilterResult hideImplosion = ChatFilterResult.PASS;
        @ConfigEntry.Gui.EnumHandler(option = ConfigEntry.Gui.EnumHandler.EnumDisplayOption.BUTTON)
        public ChatFilterResult hideMoltenWave = ChatFilterResult.PASS;
        @ConfigEntry.Gui.EnumHandler(option = ConfigEntry.Gui.EnumHandler.EnumDisplayOption.BUTTON)
        public ChatFilterResult hideAds = ChatFilterResult.PASS;
        @ConfigEntry.Gui.EnumHandler(option = ConfigEntry.Gui.EnumHandler.EnumDisplayOption.BUTTON)
        public ChatFilterResult hideTeleportPad = ChatFilterResult.PASS;
        @ConfigEntry.Gui.EnumHandler(option = ConfigEntry.Gui.EnumHandler.EnumDisplayOption.BUTTON)
        public ChatFilterResult hideCombo = ChatFilterResult.PASS;
        @ConfigEntry.Gui.EnumHandler(option = ConfigEntry.Gui.EnumHandler.EnumDisplayOption.BUTTON)
        public ChatFilterResult hideAutopet = ChatFilterResult.PASS;
        @ConfigEntry.Gui.Tooltip()
        public boolean hideMana = false;
    }

    public enum Info {
        PURSE,
        BITS,
        LOCATION
    }

    public static void init() {
        AutoConfig.register(SkyblockerConfig.class, GsonConfigSerializer::new);
    }

    public static SkyblockerConfig get() {
        return AutoConfig.getConfigHolder(SkyblockerConfig.class).getConfig();
    }
}<|MERGE_RESOLUTION|>--- conflicted
+++ resolved
@@ -203,15 +203,9 @@
         public boolean enableRichPresence = false;
         @ConfigEntry.Gui.EnumHandler(option = ConfigEntry.Gui.EnumHandler.EnumDisplayOption.BUTTON)
         @ConfigEntry.Gui.Tooltip()
-<<<<<<< HEAD
-        public final Info info = Info.LOCATION;
-        public final boolean cycleMode = false;
-        public String customMessage = "Playing Skyblock";
-=======
         public Info info = Info.LOCATION;
         public boolean cycleMode = false;
-        public String customMessage;
->>>>>>> 4fdf580f
+        public String customMessage = "Playing Skyblock";
     }
 
     public static class ItemList {
