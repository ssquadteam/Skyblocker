--- conflicted
+++ resolved
@@ -125,25 +125,7 @@
         public boolean solvePuzzler = true;
     }
 
-    public enum MsgOptions {
-        ActionBar,
-        Hide,
-        Show
-    }
-
     public static class Messages {
-<<<<<<< HEAD
-        public boolean hideAbility = false;
-        public boolean hideHeal = false;
-        public boolean hideAOTE = false;
-        public boolean hideImplosion = false;
-        public boolean hideMoltenWave = false;
-        public boolean hideAds = false;
-        public boolean hideTeleportPad = false;
-        public boolean hideCombo = false;
-        @ConfigEntry.Gui.EnumHandler(option = ConfigEntry.Gui.EnumHandler.EnumDisplayOption.BUTTON)
-        public MsgOptions autopet = MsgOptions.Show;
-=======
         @ConfigEntry.Gui.EnumHandler(option = ConfigEntry.Gui.EnumHandler.EnumDisplayOption.BUTTON)
         public ChatFilterResult hideAbility = ChatFilterResult.PASS;
         @ConfigEntry.Gui.EnumHandler(option = ConfigEntry.Gui.EnumHandler.EnumDisplayOption.BUTTON)
@@ -160,7 +142,6 @@
         public ChatFilterResult hideTeleportPad = ChatFilterResult.PASS;
         @ConfigEntry.Gui.EnumHandler(option = ConfigEntry.Gui.EnumHandler.EnumDisplayOption.BUTTON)
         public ChatFilterResult hideCombo = ChatFilterResult.PASS;
->>>>>>> b380c525
     }
 
     public enum Info {
