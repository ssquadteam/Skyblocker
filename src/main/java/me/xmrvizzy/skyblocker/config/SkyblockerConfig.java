package me.xmrvizzy.skyblocker.config;

import me.shedaniel.autoconfig.AutoConfig;
import me.shedaniel.autoconfig.ConfigData;
import me.shedaniel.autoconfig.annotation.Config;
import me.shedaniel.autoconfig.annotation.ConfigEntry;
import me.shedaniel.autoconfig.serializer.GsonConfigSerializer;
import me.xmrvizzy.skyblocker.chat.ChatFilterResult;

import java.util.ArrayList;
import java.util.List;

@Config(name = "skyblocker")
public class SkyblockerConfig implements ConfigData {

    @ConfigEntry.Category("general")
    @ConfigEntry.Gui.TransitiveObject
    public General general = new General();

    @ConfigEntry.Category("locations")
    @ConfigEntry.Gui.TransitiveObject
    public Locations locations = new Locations();

    @ConfigEntry.Category("messages")
    @ConfigEntry.Gui.TransitiveObject
    public Messages messages = new Messages();

    @ConfigEntry.Category("richPresence")
    @ConfigEntry.Gui.TransitiveObject
    public RichPresence richPresence = new RichPresence();

    public static class General {
        public boolean enableUpdateNotification = true;
        public boolean backpackPreviewWithoutShift = false;

        @ConfigEntry.Gui.Excluded
        public String apiKey;

        @ConfigEntry.Category("bars")
        @ConfigEntry.Gui.CollapsibleObject(startExpanded = false)
        public Bars bars = new Bars();
      
        @ConfigEntry.Category("itemList")
        @ConfigEntry.Gui.CollapsibleObject(startExpanded = false)
        public ItemList itemList = new ItemList();

        @ConfigEntry.Category("quicknav")
        @ConfigEntry.Gui.CollapsibleObject(startExpanded = false)
        public Quicknav quicknav = new Quicknav();

        @ConfigEntry.Category("itemTooltip")
        @ConfigEntry.Gui.CollapsibleObject(startExpanded = false)
        public ItemTooltip itemTooltip = new ItemTooltip();

        @ConfigEntry.Category("hitbox")
        @ConfigEntry.Gui.CollapsibleObject(startExpanded = false)
        public Hitbox hitbox = new Hitbox();

        @ConfigEntry.Gui.Excluded
        public List<Integer> lockedSlots = new ArrayList<>();
    }

    public static class Bars {
        public boolean enableBars = true;

        @ConfigEntry.Category("barpositions")
        @ConfigEntry.Gui.CollapsibleObject(startExpanded = false)
        public BarPositions barpositions = new BarPositions();
    }

    public static class BarPositions {
        @ConfigEntry.Gui.EnumHandler(option = ConfigEntry.Gui.EnumHandler.EnumDisplayOption.BUTTON)
        public BarPosition healthBarPosition = BarPosition.LAYER1;
        @ConfigEntry.Gui.EnumHandler(option = ConfigEntry.Gui.EnumHandler.EnumDisplayOption.BUTTON)
        public BarPosition manaBarPosition = BarPosition.LAYER1;
        @ConfigEntry.Gui.EnumHandler(option = ConfigEntry.Gui.EnumHandler.EnumDisplayOption.BUTTON)
        public BarPosition defenceBarPosition = BarPosition.LAYER1;
        @ConfigEntry.Gui.EnumHandler(option = ConfigEntry.Gui.EnumHandler.EnumDisplayOption.BUTTON)
        public BarPosition experienceBarPosition = BarPosition.LAYER1;

    }

    public enum BarPosition {
        LAYER1,
        LAYER2,
        RIGHT,
        NONE;

        public String toString() {
            return switch (this) {
                case LAYER1 -> "Layer 1";
                case LAYER2 -> "Layer 2";
                case RIGHT -> "Right";
                case NONE -> "Disabled";
            };
        }

        public int toInt() {
            return switch (this) {
                case LAYER1 -> 0;
                case LAYER2 -> 1;
                case RIGHT -> 2;
                case NONE -> -1;
            };
        }
    }

<<<<<<< HEAD
=======
    public static class Hitbox {
        public boolean oldFarmlandHitbox = true;
        public boolean oldLeverHitbox = false;
    }

>>>>>>> 678025b2
    public static class RichPresence {
        public boolean enableRichPresence = false;
        @ConfigEntry.Gui.EnumHandler(option = ConfigEntry.Gui.EnumHandler.EnumDisplayOption.BUTTON)
        @ConfigEntry.Gui.Tooltip()
        public Info info = Info.LOCATION;
        public boolean cycleMode = false;
        public String customMessage;
    }

    public static class ItemList {
        public boolean enableItemList = true;
    }

    public static class Quicknav {
        public boolean enableQuicknav = true;
    }

    public enum Average {
        ONE_DAY,
        THREE_DAY,
        BOTH;

        public String toString() {
            return switch (this) {
                case ONE_DAY -> "1 day price";
                case THREE_DAY -> "3 day price";
                case BOTH -> "Both";
            };
        }
    }

    public static class ItemTooltip {
        public boolean enableNPCPrice = true;
        public boolean enableAvgBIN = true;
        @ConfigEntry.Gui.EnumHandler(option = ConfigEntry.Gui.EnumHandler.EnumDisplayOption.BUTTON)
        @ConfigEntry.Gui.Tooltip()
        public Average avg = Average.THREE_DAY;
        public boolean enableLowestBIN = true;
        public boolean enableBazaarPrice = true;
        public boolean enableMuseumDate = true;
    }

    public static class Locations {
        @ConfigEntry.Category("dungeons")
        @ConfigEntry.Gui.CollapsibleObject(startExpanded = false)
        public Dungeons dungeons = new Dungeons();

        @ConfigEntry.Category("dwarvenmines")
        @ConfigEntry.Gui.CollapsibleObject(startExpanded = false)
        public DwarvenMines dwarvenMines = new DwarvenMines();
    }

    public static class Dungeons {
        public boolean enableMap = true;
        public boolean solveThreeWeirdos = true;
        public boolean blazesolver = true;
        public boolean solveTrivia = true;
        @ConfigEntry.Gui.CollapsibleObject(startExpanded = false)
        public Terminals terminals = new Terminals();
    }

    public static class Terminals {
        public boolean solveColor = true;
        public boolean solveOrder = true;
        public boolean solveStartsWith = true;
    }

    public static class DwarvenMines {
        public boolean enableDrillFuel = true;
        public boolean solveFetchur = true;
        public boolean solvePuzzler = true;
        @ConfigEntry.Gui.CollapsibleObject(startExpanded = false)
        public DwarvenHud dwarvenHud = new DwarvenHud();
    }

    public static class DwarvenHud {
        public boolean enabled = true;
        public boolean enableBackground = true;
        @ConfigEntry.BoundedDiscrete(min = 3, max = 2000)
        public int x = 10;
        @ConfigEntry.BoundedDiscrete(min = 3, max = 2000)
        public int y = 10;
    }

    public static class Messages {
        @ConfigEntry.Gui.EnumHandler(option = ConfigEntry.Gui.EnumHandler.EnumDisplayOption.BUTTON)
        public ChatFilterResult hideAbility = ChatFilterResult.PASS;
        @ConfigEntry.Gui.EnumHandler(option = ConfigEntry.Gui.EnumHandler.EnumDisplayOption.BUTTON)
        public ChatFilterResult hideHeal = ChatFilterResult.PASS;
        @ConfigEntry.Gui.EnumHandler(option = ConfigEntry.Gui.EnumHandler.EnumDisplayOption.BUTTON)
        public ChatFilterResult hideAOTE = ChatFilterResult.PASS;
        @ConfigEntry.Gui.EnumHandler(option = ConfigEntry.Gui.EnumHandler.EnumDisplayOption.BUTTON)
        public ChatFilterResult hideImplosion = ChatFilterResult.PASS;
        @ConfigEntry.Gui.EnumHandler(option = ConfigEntry.Gui.EnumHandler.EnumDisplayOption.BUTTON)
        public ChatFilterResult hideMoltenWave = ChatFilterResult.PASS;
        @ConfigEntry.Gui.EnumHandler(option = ConfigEntry.Gui.EnumHandler.EnumDisplayOption.BUTTON)
        public ChatFilterResult hideAds = ChatFilterResult.PASS;
        @ConfigEntry.Gui.EnumHandler(option = ConfigEntry.Gui.EnumHandler.EnumDisplayOption.BUTTON)
        public ChatFilterResult hideTeleportPad = ChatFilterResult.PASS;
        @ConfigEntry.Gui.EnumHandler(option = ConfigEntry.Gui.EnumHandler.EnumDisplayOption.BUTTON)
        public ChatFilterResult hideCombo = ChatFilterResult.PASS;
        @ConfigEntry.Gui.EnumHandler(option = ConfigEntry.Gui.EnumHandler.EnumDisplayOption.BUTTON)
        public ChatFilterResult hideAutopet = ChatFilterResult.PASS;
        @ConfigEntry.Gui.Tooltip()
        public boolean hideMana = false;
    }

    public enum Info {
        PURSE,
        BITS,
        LOCATION
    }

    public static void init() {
        AutoConfig.register(SkyblockerConfig.class, GsonConfigSerializer::new);
    }

    public static SkyblockerConfig get() {
        return AutoConfig.getConfigHolder(SkyblockerConfig.class).getConfig();
    }
}<|MERGE_RESOLUTION|>--- conflicted
+++ resolved
@@ -105,14 +105,11 @@
         }
     }
 
-<<<<<<< HEAD
-=======
     public static class Hitbox {
         public boolean oldFarmlandHitbox = true;
         public boolean oldLeverHitbox = false;
     }
 
->>>>>>> 678025b2
     public static class RichPresence {
         public boolean enableRichPresence = false;
         @ConfigEntry.Gui.EnumHandler(option = ConfigEntry.Gui.EnumHandler.EnumDisplayOption.BUTTON)
