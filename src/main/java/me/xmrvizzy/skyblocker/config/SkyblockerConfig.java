--- conflicted
+++ resolved
@@ -1,7 +1,4 @@
 package me.xmrvizzy.skyblocker.config;
-
-import java.util.ArrayList;
-import java.util.List;
 
 import me.shedaniel.autoconfig.AutoConfig;
 import me.shedaniel.autoconfig.ConfigData;
@@ -9,12 +6,9 @@
 import me.shedaniel.autoconfig.annotation.ConfigEntry;
 import me.shedaniel.autoconfig.serializer.GsonConfigSerializer;
 import me.xmrvizzy.skyblocker.chat.ChatFilterResult;
-<<<<<<< HEAD
-=======
 
 import java.util.ArrayList;
 import java.util.List;
->>>>>>> ea05cbb8
 
 @Config(name = "skyblocker")
 public class SkyblockerConfig implements ConfigData {
@@ -72,7 +66,7 @@
 
         @ConfigEntry.Category("button8")
         @ConfigEntry.Gui.CollapsibleObject(startExpanded = false)
-        public QuickNavItem button8 = new QuickNavItem(true, new ItemData("player_head", 1, "tag:{SkullOwner:{Id:[I;1605800870,415127827,-1236127084,15358548],Properties:{textures:[{Value:\"e3RleHR1cmVzOntTS0lOOnt1cmw6Imh0dHA6Ly90ZXh0dXJlcy5taW5lY3JhZnQubmV0L3RleHR1cmUvNzg5MWQ1YjI3M2ZmMGJjNTBjOTYwYjJjZDg2ZWVmMWM0MGExYjk0MDMyYWU3MWU3NTQ3NWE1NjhhODI1NzQyMSJ9fX0=\"}]}}}"), "none", "/warp dungeon_hub");
+        public QuickNavItem button8 = new QuickNavItem(true, new ItemData("player_head", 1, "tag:{SkullOwner:{Id:[I;1605800870,415127827,-1236127084,15358548],Properties:{textures:[{Value:\"e3RleHR1cmVzOntTS0lOOnt1cmw6Imh0dHA6Ly90ZXh0dXJlcy5taW5lY3JhZnQubmV0L3RleHR1cmUvNzg5MWQ1YjI3M2ZmMGJjNTBjOTYwYjJjZDg2ZWVmMWM0MGExYjk0MDMyYWU3MWU3NTQ3NWE1NjhhODI1NzQyMSJ9fX0=\"}]}}}"), "none", "/warp dungeon");
 
         @ConfigEntry.Category("button9")
         @ConfigEntry.Gui.CollapsibleObject(startExpanded = false)
@@ -180,8 +174,7 @@
         RIGHT,
         NONE;
 
-        @Override
-		public String toString() {
+        public String toString() {
             return switch (this) {
                 case LAYER1 -> "Layer 1";
                 case LAYER2 -> "Layer 2";
@@ -223,8 +216,7 @@
         THREE_DAY,
         BOTH;
 
-        @Override
-		public String toString() {
+        public String toString() {
             return switch (this) {
                 case ONE_DAY -> "1 day avg";
                 case THREE_DAY -> "3 day avg";
