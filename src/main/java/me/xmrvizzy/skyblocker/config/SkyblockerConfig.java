--- conflicted
+++ resolved
@@ -176,18 +176,8 @@
         NONE;
 
         @Override
-<<<<<<< HEAD
-        public String toString() {
-            return switch (this) {
-                case LAYER1 -> "Layer 1";
-                case LAYER2 -> "Layer 2";
-                case RIGHT -> "Right";
-                case NONE -> "Disabled";
-            };
-=======
-		public String toString() {
+		    public String toString() {
             return I18n.translate("text.autoconfig.skyblocker.option.general.bars.barpositions." + name());
->>>>>>> 0e2eea45
         }
 
         public int toInt() {
@@ -224,17 +214,8 @@
         BOTH;
 
         @Override
-<<<<<<< HEAD
-        public String toString() {
-            return switch (this) {
-                case ONE_DAY -> "1 day avg";
-                case THREE_DAY -> "3 day avg";
-                case BOTH -> "Both";
-            };
-=======
-		public String toString() {
+		    public String toString() {
             return I18n.translate("text.autoconfig.skyblocker.option.general.itemTooltip.avg." + name());
->>>>>>> 0e2eea45
         }
     }
 
