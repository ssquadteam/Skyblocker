package me.xmrvizzy.skyblocker.config.categories;

import dev.isxander.yacl3.api.*;
import dev.isxander.yacl3.api.controller.FloatFieldControllerBuilder;
import dev.isxander.yacl3.api.controller.FloatSliderControllerBuilder;
import dev.isxander.yacl3.api.controller.IntegerFieldControllerBuilder;
import dev.isxander.yacl3.api.controller.IntegerSliderControllerBuilder;
import me.xmrvizzy.skyblocker.config.ConfigUtils;
import me.xmrvizzy.skyblocker.config.SkyblockerConfig;
import me.xmrvizzy.skyblocker.skyblock.shortcut.ShortcutsConfigScreen;
import me.xmrvizzy.skyblocker.utils.render.title.TitleContainerConfigScreen;
import net.minecraft.client.MinecraftClient;
import net.minecraft.text.Text;

public class GeneralCategory {

	public static ConfigCategory create(SkyblockerConfig defaults, SkyblockerConfig config) {
		return ConfigCategory.createBuilder()
				.name(Text.translatable("text.autoconfig.skyblocker.category.general"))

				//Ungrouped Options
				.option(Option.<Boolean>createBuilder()
						.name(Text.translatable("text.autoconfig.skyblocker.option.general.acceptReparty"))
						.binding(defaults.general.acceptReparty,
								() -> config.general.acceptReparty,
								newValue -> config.general.acceptReparty = newValue)
						.controller(ConfigUtils::createBooleanController)
						.build())
				.option(Option.<Boolean>createBuilder()
						.name(Text.translatable("text.autoconfig.skyblocker.option.general.backpackPreviewWithoutShift"))
						.binding(defaults.general.backpackPreviewWithoutShift,
								() -> config.general.backpackPreviewWithoutShift,
								newValue -> config.general.backpackPreviewWithoutShift = newValue)
						.controller(ConfigUtils::createBooleanController)
						.build())
				.option(Option.<Boolean>createBuilder()
						.name(Text.translatable("text.autoconfig.skyblocker.option.general.compactorDeletorPreview"))
						.binding(defaults.general.compactorDeletorPreview,
								() -> config.general.compactorDeletorPreview,
								newValue -> config.general.compactorDeletorPreview = newValue)
						.controller(ConfigUtils::createBooleanController)
						.build())
				.option(Option.<Boolean>createBuilder()
						.name(Text.translatable("text.autoconfig.skyblocker.option.general.hideEmptyTooltips"))
						.binding(defaults.general.hideEmptyTooltips,
								() -> config.general.hideEmptyTooltips,
								newValue -> config.general.hideEmptyTooltips = newValue)
						.controller(ConfigUtils::createBooleanController)
						.build())
				.option(Option.<Boolean>createBuilder()
						.name(Text.translatable("text.autoconfig.skyblocker.option.general.hideStatusEffectOverlay"))
						.binding(defaults.general.hideStatusEffectOverlay,
								() -> config.general.hideStatusEffectOverlay,
								newValue -> config.general.hideStatusEffectOverlay = newValue)
						.controller(ConfigUtils::createBooleanController)
						.build())

				//Tab Hud
				.group(OptionGroup.createBuilder()
						.name(Text.translatable("text.autoconfig.skyblocker.option.general.tabHud"))
						.collapsed(true)
						.option(Option.<Boolean>createBuilder()
								.name(Text.translatable("text.autoconfig.skyblocker.option.general.tabHud.tabHudEnabled"))
								.binding(defaults.general.tabHud.tabHudEnabled,
										() -> config.general.tabHud.tabHudEnabled,
										newValue -> config.general.tabHud.tabHudEnabled = newValue)
								.controller(ConfigUtils::createBooleanController)
								.build())
						.option(Option.<Integer>createBuilder()
								.name(Text.translatable("text.autoconfig.skyblocker.option.general.tabHud.tabHudScale"))
								.description(OptionDescription.of(Text.translatable("text.autoconfig.skyblocker.option.general.tabHud.tabHudScale.@Tooltip")))
								.binding(defaults.general.tabHud.tabHudScale,
										() -> config.general.tabHud.tabHudScale,
										newValue -> config.general.tabHud.tabHudScale = newValue)
								.controller(opt -> IntegerSliderControllerBuilder.create(opt).range(10, 200).step(1))
								.build())
						.option(Option.<Boolean>createBuilder()
								.name(Text.translatable("text.autoconfig.skyblocker.option.general.tabHud.plainPlayerNames"))
								.description(OptionDescription.of(Text.translatable("text.autoconfig.skyblocker.option.general.tabHud.plainPlayerNames.@Tooltip")))
								.binding(defaults.general.tabHud.plainPlayerNames,
										() -> config.general.tabHud.plainPlayerNames,
										newValue -> config.general.tabHud.plainPlayerNames = newValue)
								.controller(ConfigUtils::createBooleanController)
								.build())
						.option(Option.<SkyblockerConfig.NameSorting>createBuilder()
								.name(Text.translatable("text.autoconfig.skyblocker.option.general.tabHud.nameSorting"))
								.description(OptionDescription.of(Text.translatable("text.autoconfig.skyblocker.option.general.tabHud.nameSorting.@Tooltip")))
								.binding(defaults.general.tabHud.nameSorting,
										() -> config.general.tabHud.nameSorting,
										newValue -> config.general.tabHud.nameSorting = newValue)
								.controller(ConfigUtils::createEnumCyclingListController)
								.build())
						.build())

				//Fancy Bars
				.group(OptionGroup.createBuilder()
						.name(Text.translatable("text.autoconfig.skyblocker.option.general.bars"))
						.collapsed(true)
						.option(Option.<Boolean>createBuilder()
								.name(Text.translatable("text.autoconfig.skyblocker.option.general.bars.enableBars"))
								.binding(defaults.general.bars.enableBars,
										() -> config.general.bars.enableBars,
										newValue -> config.general.bars.enableBars = newValue)
								.controller(ConfigUtils::createBooleanController)
								.build())
						.option(Option.<SkyblockerConfig.BarPosition>createBuilder()
								.name(Text.translatable("text.autoconfig.skyblocker.option.general.bars.barpositions.healthBarPosition"))
								.binding(defaults.general.bars.barPositions.healthBarPosition,
										() -> config.general.bars.barPositions.healthBarPosition,
										newValue -> config.general.bars.barPositions.healthBarPosition = newValue)
								.controller(ConfigUtils::createEnumCyclingListController)
								.build())
						.option(Option.<SkyblockerConfig.BarPosition>createBuilder()
								.name(Text.translatable("text.autoconfig.skyblocker.option.general.bars.barpositions.manaBarPosition"))
								.binding(defaults.general.bars.barPositions.manaBarPosition,
										() -> config.general.bars.barPositions.manaBarPosition,
										newValue -> config.general.bars.barPositions.manaBarPosition = newValue)
								.controller(ConfigUtils::createEnumCyclingListController)
								.build())
						.option(Option.<SkyblockerConfig.BarPosition>createBuilder()
								.name(Text.translatable("text.autoconfig.skyblocker.option.general.bars.barpositions.defenceBarPosition"))
								.binding(defaults.general.bars.barPositions.defenceBarPosition,
										() -> config.general.bars.barPositions.defenceBarPosition,
										newValue -> config.general.bars.barPositions.defenceBarPosition = newValue)
								.controller(ConfigUtils::createEnumCyclingListController)
								.build())
						.option(Option.<SkyblockerConfig.BarPosition>createBuilder()
								.name(Text.translatable("text.autoconfig.skyblocker.option.general.bars.barpositions.experienceBarPosition"))
								.binding(defaults.general.bars.barPositions.experienceBarPosition,
										() -> config.general.bars.barPositions.experienceBarPosition,
										newValue -> config.general.bars.barPositions.experienceBarPosition = newValue)
								.controller(ConfigUtils::createEnumCyclingListController)
								.build())
						.build())

				//Experiments Solver
				.group(OptionGroup.createBuilder()
						.name(Text.translatable("text.autoconfig.skyblocker.option.general.experiments"))
						.collapsed(true)
						.option(Option.<Boolean>createBuilder()
								.name(Text.translatable("text.autoconfig.skyblocker.option.general.experiments.enableChronomatronSolver"))
								.binding(defaults.general.experiments.enableChronomatronSolver,
										() -> config.general.experiments.enableChronomatronSolver,
										newValue -> config.general.experiments.enableChronomatronSolver = newValue)
								.controller(ConfigUtils::createBooleanController)
								.build())
						.option(Option.<Boolean>createBuilder()
								.name(Text.translatable("text.autoconfig.skyblocker.option.general.experiments.enableSuperpairsSolver"))
								.binding(defaults.general.experiments.enableSuperpairsSolver,
										() -> config.general.experiments.enableSuperpairsSolver,
										newValue -> config.general.experiments.enableSuperpairsSolver = newValue)
								.controller(ConfigUtils::createBooleanController)
								.build())
						.option(Option.<Boolean>createBuilder()
								.name(Text.translatable("text.autoconfig.skyblocker.option.general.experiments.enableUltrasequencerSolver"))
								.binding(defaults.general.experiments.enableUltrasequencerSolver,
										() -> config.general.experiments.enableUltrasequencerSolver,
										newValue -> config.general.experiments.enableUltrasequencerSolver = newValue)
								.controller(ConfigUtils::createBooleanController)
								.build())
						.build())

				//Fishing Helper
				.group(OptionGroup.createBuilder()
						.name(Text.translatable("text.autoconfig.skyblocker.option.general.fishing"))
						.collapsed(true)
						.option(Option.<Boolean>createBuilder()
								.name(Text.translatable("text.autoconfig.skyblocker.option.general.fishing.enableFishingHelper"))
								.binding(defaults.general.fishing.enableFishingHelper,
										() -> config.general.fishing.enableFishingHelper,
										newValue -> config.general.fishing.enableFishingHelper = newValue)
								.controller(ConfigUtils::createBooleanController)
								.build())
						.build())

				//Fairy Souls Helper
				.group(OptionGroup.createBuilder()
						.name(Text.translatable("text.autoconfig.skyblocker.option.general.fairySouls"))
						.collapsed(true)
						.option(Option.<Boolean>createBuilder()
								.name(Text.translatable("text.autoconfig.skyblocker.option.general.fairySouls.enableFairySoulsHelper"))
								.binding(defaults.general.fairySouls.enableFairySoulsHelper,
										() -> config.general.fairySouls.enableFairySoulsHelper,
										newValue -> config.general.fairySouls.enableFairySoulsHelper = newValue)
								.controller(ConfigUtils::createBooleanController)
								.build())
						.option(Option.<Boolean>createBuilder()
								.name(Text.translatable("text.autoconfig.skyblocker.option.general.fairySouls.highlightFoundSouls"))
								.binding(defaults.general.fairySouls.highlightFoundSouls,
										() -> config.general.fairySouls.highlightFoundSouls,
										newValue -> config.general.fairySouls.highlightFoundSouls = newValue)
								.controller(ConfigUtils::createBooleanController)
								.build())
						.option(Option.<Boolean>createBuilder()
								.name(Text.translatable("text.autoconfig.skyblocker.option.general.fairySouls.highlightOnlyNearbySouls"))
								.description(OptionDescription.of(Text.translatable("text.autoconfig.skyblocker.option.general.fairySouls.highlightOnlyNearbySouls.@Tooltip")))
								.binding(defaults.general.fairySouls.highlightOnlyNearbySouls,
										() -> config.general.fairySouls.highlightOnlyNearbySouls,
										newValue -> config.general.fairySouls.highlightOnlyNearbySouls = newValue)
								.controller(ConfigUtils::createBooleanController)
								.build())
						.build())
<<<<<<< HEAD
				
				//Item Cooldown
				.group(OptionGroup.createBuilder()
						.name(Text.translatable("text.autoconfig.skyblocker.option.general.itemCooldown"))
						.collapsed(true)
						.option(Option.<Boolean>createBuilder()
								.name(Text.translatable("text.autoconfig.skyblocker.option.general.itemCooldown.enableItemCooldowns"))
								.binding(defaults.general.itemCooldown.enableItemCooldowns,
										() -> config.general.itemCooldown.enableItemCooldowns,
										newValue -> config.general.itemCooldown.enableItemCooldowns = newValue)
								.controller(ConfigUtils::createBooleanController)
								.build())
						.build())
				
=======

>>>>>>> 0c938119
				//Shortcuts
				.group(OptionGroup.createBuilder()
						.name(Text.translatable("text.autoconfig.skyblocker.option.general.shortcuts"))
						.collapsed(true)
						.option(Option.<Boolean>createBuilder()
								.name(Text.translatable("text.autoconfig.skyblocker.option.general.shortcuts.enableShortcuts"))
								.description(OptionDescription.of(Text.translatable("text.autoconfig.skyblocker.option.general.shortcuts.enableShortcuts.@Tooltip")))
								.binding(defaults.general.shortcuts.enableShortcuts,
										() -> config.general.shortcuts.enableShortcuts,
										newValue -> config.general.shortcuts.enableShortcuts = newValue)
								.controller(ConfigUtils::createBooleanController)
								.build())
						.option(Option.<Boolean>createBuilder()
								.name(Text.translatable("text.autoconfig.skyblocker.option.general.shortcuts.enableCommandShortcuts"))
								.description(OptionDescription.of(Text.translatable("text.autoconfig.skyblocker.option.general.shortcuts.enableCommandShortcuts.@Tooltip")))
								.binding(defaults.general.shortcuts.enableCommandShortcuts,
										() -> config.general.shortcuts.enableCommandShortcuts,
										newValue -> config.general.shortcuts.enableCommandShortcuts = newValue)
								.controller(ConfigUtils::createBooleanController)
								.build())
						.option(Option.<Boolean>createBuilder()
								.name(Text.translatable("text.autoconfig.skyblocker.option.general.shortcuts.enableCommandArgShortcuts"))
								.description(OptionDescription.of(Text.translatable("text.autoconfig.skyblocker.option.general.shortcuts.enableCommandArgShortcuts.@Tooltip")))
								.binding(defaults.general.shortcuts.enableCommandArgShortcuts,
										() -> config.general.shortcuts.enableCommandArgShortcuts,
										newValue -> config.general.shortcuts.enableCommandArgShortcuts = newValue)
								.controller(ConfigUtils::createBooleanController)
								.build())
						.option(ButtonOption.createBuilder()
								.name(Text.translatable("text.autoconfig.skyblocker.option.general.shortcuts.config"))
								.text(Text.translatable("text.skyblocker.open"))
								.action((screen, opt) -> MinecraftClient.getInstance().setScreen(new ShortcutsConfigScreen(screen)))
								.build())
						.build())

				//Quiver Warning
				.group(OptionGroup.createBuilder()
						.name(Text.translatable("text.autoconfig.skyblocker.option.general.quiverWarning"))
						.collapsed(true)
						.option(Option.<Boolean>createBuilder()
								.name(Text.translatable("text.autoconfig.skyblocker.option.general.quiverWarning.enableQuiverWarning"))
								.binding(defaults.general.quiverWarning.enableQuiverWarning,
										() -> config.general.quiverWarning.enableQuiverWarning,
										newValue -> config.general.quiverWarning.enableQuiverWarning = newValue)
								.controller(ConfigUtils::createBooleanController)
								.build())
						.option(Option.<Boolean>createBuilder()
								.name(Text.translatable("text.autoconfig.skyblocker.option.general.quiverWarning.enableQuiverWarningInDungeons"))
								.binding(defaults.general.quiverWarning.enableQuiverWarningInDungeons,
										() -> config.general.quiverWarning.enableQuiverWarningInDungeons,
										newValue -> config.general.quiverWarning.enableQuiverWarningInDungeons = newValue)
								.controller(ConfigUtils::createBooleanController)
								.build())
						.option(Option.<Boolean>createBuilder()
								.name(Text.translatable("text.autoconfig.skyblocker.option.general.quiverWarning.enableQuiverWarningAfterDungeon"))
								.binding(defaults.general.quiverWarning.enableQuiverWarningAfterDungeon,
										() -> config.general.quiverWarning.enableQuiverWarningAfterDungeon,
										newValue -> config.general.quiverWarning.enableQuiverWarningAfterDungeon = newValue)
								.controller(ConfigUtils::createBooleanController)
								.build())
						.build())

				//Item List
				.group(OptionGroup.createBuilder()
						.name(Text.translatable("text.autoconfig.skyblocker.option.general.itemList"))
						.collapsed(true)
						.option(Option.<Boolean>createBuilder()
								.name(Text.translatable("text.autoconfig.skyblocker.option.general.itemList.enableItemList"))
								.binding(defaults.general.itemList.enableItemList,
										() -> config.general.itemList.enableItemList,
										newValue -> config.general.itemList.enableItemList = newValue)
								.controller(ConfigUtils::createBooleanController)
								.build())
						.build())

				//Item Tooltip
				.group(OptionGroup.createBuilder()
						.name(Text.translatable("text.autoconfig.skyblocker.option.general.itemTooltip"))
						.collapsed(true)
						.option(Option.<Boolean>createBuilder()
								.name(Text.translatable("text.autoconfig.skyblocker.option.general.itemTooltip.enableNPCPrice"))
								.binding(defaults.general.itemTooltip.enableNPCPrice,
										() -> config.general.itemTooltip.enableNPCPrice,
										newValue -> config.general.itemTooltip.enableNPCPrice = newValue)
								.controller(ConfigUtils::createBooleanController)
								.build())
						.option(Option.<Boolean>createBuilder()
								.name(Text.translatable("text.autoconfig.skyblocker.option.general.itemTooltip.enableMotesPrice"))
								.description(OptionDescription.of(Text.translatable("text.autoconfig.skyblocker.option.general.itemTooltip.enableMotesPrice.@Tooltip")))
								.binding(defaults.general.itemTooltip.enableMotesPrice,
										() -> config.general.itemTooltip.enableMotesPrice,
										newValue -> config.general.itemTooltip.enableMotesPrice = newValue)
								.controller(ConfigUtils::createBooleanController)
								.build())
						.option(Option.<Boolean>createBuilder()
								.name(Text.translatable("text.autoconfig.skyblocker.option.general.itemTooltip.enableAvgBIN"))
								.binding(defaults.general.itemTooltip.enableAvgBIN,
										() -> config.general.itemTooltip.enableAvgBIN,
										newValue -> config.general.itemTooltip.enableAvgBIN = newValue)
								.controller(ConfigUtils::createBooleanController)
								.build())
						.option(Option.<SkyblockerConfig.Average>createBuilder()
								.name(Text.translatable("text.autoconfig.skyblocker.option.general.itemTooltip.avg"))
								.description(OptionDescription.of(Text.translatable("text.autoconfig.skyblocker.option.general.itemTooltip.avg.@Tooltip")))
								.binding(defaults.general.itemTooltip.avg,
										() -> config.general.itemTooltip.avg,
										newValue -> config.general.itemTooltip.avg = newValue)
								.controller(ConfigUtils::createEnumCyclingListController)
								.build())
						.option(Option.<Boolean>createBuilder()
								.name(Text.translatable("text.autoconfig.skyblocker.option.general.itemTooltip.enableLowestBIN"))
								.binding(defaults.general.itemTooltip.enableLowestBIN,
										() -> config.general.itemTooltip.enableLowestBIN,
										newValue -> config.general.itemTooltip.enableLowestBIN = newValue)
								.controller(ConfigUtils::createBooleanController)
								.build())
						.option(Option.<Boolean>createBuilder()
								.name(Text.translatable("text.autoconfig.skyblocker.option.general.itemTooltip.enableBazaarPrice"))
								.binding(defaults.general.itemTooltip.enableBazaarPrice,
										() -> config.general.itemTooltip.enableBazaarPrice,
										newValue -> config.general.itemTooltip.enableBazaarPrice = newValue)
								.controller(ConfigUtils::createBooleanController)
								.build())
						.option(Option.<Boolean>createBuilder()
								.name(Text.translatable("text.autoconfig.skyblocker.option.general.itemTooltip.enableMuseumDate"))
								.binding(defaults.general.itemTooltip.enableMuseumDate,
										() -> config.general.itemTooltip.enableMuseumDate,
										newValue -> config.general.itemTooltip.enableMuseumDate = newValue)
								.controller(ConfigUtils::createBooleanController)
								.build())
						.build())

				//Item Info Display
				.group(OptionGroup.createBuilder()
						.name(Text.translatable("text.autoconfig.skyblocker.option.general.itemInfoDisplay"))
						.collapsed(true)
						.option(Option.<Boolean>createBuilder()
								.name(Text.translatable("text.autoconfig.skyblocker.option.general.itemInfoDisplay.attributeShardInfo"))
								.description(OptionDescription.of(Text.translatable("text.autoconfig.skyblocker.option.general.itemInfoDisplay.attributeShardInfo.@Tooltip")))
								.binding(defaults.general.itemInfoDisplay.attributeShardInfo,
										() -> config.general.itemInfoDisplay.attributeShardInfo,
										newValue -> config.general.itemInfoDisplay.attributeShardInfo = newValue)
								.controller(ConfigUtils::createBooleanController)
								.build())
						.option(Option.<Boolean>createBuilder()
								.name(Text.translatable("text.autoconfig.skyblocker.option.general.itemInfoDisplay.itemRarityBackgrounds"))
								.description(OptionDescription.of(Text.translatable("text.autoconfig.skyblocker.option.general.itemInfoDisplay.itemRarityBackgrounds.@Tooltip")))
								.binding(defaults.general.itemInfoDisplay.itemRarityBackgrounds,
										() -> config.general.itemInfoDisplay.itemRarityBackgrounds,
										newValue -> config.general.itemInfoDisplay.itemRarityBackgrounds = newValue)
								.controller(ConfigUtils::createBooleanController)
								.build())
						.option(Option.<Float>createBuilder()
								.name(Text.translatable("text.autoconfig.skyblocker.option.general.itemInfoDisplay.itemRarityBackgroundsOpacity"))
								.binding(defaults.general.itemInfoDisplay.itemRarityBackgroundsOpacity,
										() -> config.general.itemInfoDisplay.itemRarityBackgroundsOpacity,
										newValue -> config.general.itemInfoDisplay.itemRarityBackgroundsOpacity = newValue)
								.controller(opt -> FloatSliderControllerBuilder.create(opt).range(0f, 1f).step(0.05f).formatValue(ConfigUtils.FLOAT_TWO_FORMATTER))
								.build())
						.build())

				//Special Effects
				.group(OptionGroup.createBuilder()
						.name(Text.translatable("text.autoconfig.skyblocker.option.general.specialEffects"))
						.collapsed(true)
						.option(Option.<Boolean>createBuilder()
								.name(Text.translatable("text.autoconfig.skyblocker.option.general.specialEffects.rareDungeonDropEffects"))
								.description(OptionDescription.of(Text.translatable("text.autoconfig.skyblocker.option.general.specialEffects.rareDungeonDropEffects.@Tooltip")))
								.binding(defaults.general.specialEffects.rareDungeonDropEffects,
										() -> config.general.specialEffects.rareDungeonDropEffects,
										newValue -> config.general.specialEffects.rareDungeonDropEffects = newValue)
								.controller(ConfigUtils::createBooleanController)
								.build())
						.build())

				//Hitboxes
				.group(OptionGroup.createBuilder()
						.name(Text.translatable("text.autoconfig.skyblocker.option.general.hitbox"))
						.collapsed(true)
						.option(Option.<Boolean>createBuilder()
								.name(Text.translatable("text.autoconfig.skyblocker.option.general.hitbox.oldFarmlandHitbox"))
								.binding(defaults.general.hitbox.oldFarmlandHitbox,
										() -> config.general.hitbox.oldFarmlandHitbox,
										newValue -> config.general.hitbox.oldFarmlandHitbox = newValue)
								.controller(ConfigUtils::createBooleanController)
								.build())
						.option(Option.<Boolean>createBuilder()
								.name(Text.translatable("text.autoconfig.skyblocker.option.general.hitbox.oldLeverHitbox"))
								.binding(defaults.general.hitbox.oldLeverHitbox,
										() -> config.general.hitbox.oldLeverHitbox,
										newValue -> config.general.hitbox.oldLeverHitbox = newValue)
								.controller(ConfigUtils::createBooleanController)
								.build())
						.build())

				//Title Container
				.group(OptionGroup.createBuilder()
						.name(Text.translatable("text.autoconfig.skyblocker.option.general.titleContainer"))
						.description(OptionDescription.of(Text.translatable("text.autoconfig.skyblocker.option.general.titleContainer.@Tooltip")))
						.collapsed(true)
						.option(Option.<Float>createBuilder()
								.name(Text.translatable("text.autoconfig.skyblocker.option.general.titleContainer.titleContainerScale"))
								.binding(defaults.general.titleContainer.titleContainerScale,
										() -> config.general.titleContainer.titleContainerScale,
										newValue -> config.general.titleContainer.titleContainerScale = newValue)
								.controller(opt -> FloatFieldControllerBuilder.create(opt).range(30f, 140f))
								.build())
						.option(Option.<Integer>createBuilder()
								.name(Text.translatable("text.autoconfig.skyblocker.option.general.titleContainer.x"))
								.binding(defaults.general.titleContainer.x,
										() -> config.general.titleContainer.x,
										newValue -> config.general.titleContainer.x = newValue)
								.controller(IntegerFieldControllerBuilder::create)
								.build())
						.option(Option.<Integer>createBuilder()
								.name(Text.translatable("text.autoconfig.skyblocker.option.general.titleContainer.y"))
								.binding(defaults.general.titleContainer.y,
										() -> config.general.titleContainer.y,
										newValue -> config.general.titleContainer.y = newValue)
								.controller(IntegerFieldControllerBuilder::create)
								.build())
						.option(Option.<SkyblockerConfig.Direction>createBuilder()
								.name(Text.translatable("text.autoconfig.skyblocker.option.general.titleContainer.direction"))
								.binding(defaults.general.titleContainer.direction,
										() -> config.general.titleContainer.direction,
										newValue -> config.general.titleContainer.direction = newValue)
								.controller(ConfigUtils::createEnumCyclingListController)
								.build())
						.option(Option.<SkyblockerConfig.Alignment>createBuilder()
								.name(Text.translatable("text.autoconfig.skyblocker.option.general.titleContainer.alignment"))
								.binding(defaults.general.titleContainer.alignment,
										() -> config.general.titleContainer.alignment,
										newValue -> config.general.titleContainer.alignment = newValue)
								.controller(ConfigUtils::createEnumCyclingListController)
								.build())
						.option(ButtonOption.createBuilder()
								.name(Text.translatable("text.autoconfig.skyblocker.option.general.titleContainer.config"))
								.text(Text.translatable("text.skyblocker.open"))
								.action((screen, opt) -> MinecraftClient.getInstance().setScreen(new TitleContainerConfigScreen(screen)))
								.build())
						.build())

				//Teleport Overlays
				.group(OptionGroup.createBuilder()
						.name(Text.translatable("text.autoconfig.skyblocker.option.general.teleportOverlay"))
						.collapsed(true)
						.option(Option.<Boolean>createBuilder()
								.name(Text.translatable("text.autoconfig.skyblocker.option.general.teleportOverlay.enableTeleportOverlays"))
								.binding(defaults.general.teleportOverlay.enableTeleportOverlays,
										() -> config.general.teleportOverlay.enableTeleportOverlays,
										newValue -> config.general.teleportOverlay.enableTeleportOverlays = newValue)
								.controller(ConfigUtils::createBooleanController)
								.build())
						.option(Option.<Boolean>createBuilder()
								.name(Text.translatable("text.autoconfig.skyblocker.option.general.teleportOverlay.enableWeirdTransmission"))
								.binding(defaults.general.teleportOverlay.enableWeirdTransmission,
										() -> config.general.teleportOverlay.enableWeirdTransmission,
										newValue -> config.general.teleportOverlay.enableWeirdTransmission = newValue)
								.controller(ConfigUtils::createBooleanController)
								.build())
						.option(Option.<Boolean>createBuilder()
								.name(Text.translatable("text.autoconfig.skyblocker.option.general.teleportOverlay.enableInstantTransmission"))
								.binding(defaults.general.teleportOverlay.enableInstantTransmission,
										() -> config.general.teleportOverlay.enableInstantTransmission,
										newValue -> config.general.teleportOverlay.enableInstantTransmission = newValue)
								.controller(ConfigUtils::createBooleanController)
								.build())
						.option(Option.<Boolean>createBuilder()
								.name(Text.translatable("text.autoconfig.skyblocker.option.general.teleportOverlay.enableEtherTransmission"))
								.binding(defaults.general.teleportOverlay.enableEtherTransmission,
										() -> config.general.teleportOverlay.enableEtherTransmission,
										newValue -> config.general.teleportOverlay.enableEtherTransmission = newValue)
								.controller(ConfigUtils::createBooleanController)
								.build())
						.option(Option.<Boolean>createBuilder()
								.name(Text.translatable("text.autoconfig.skyblocker.option.general.teleportOverlay.enableSinrecallTransmission"))
								.binding(defaults.general.teleportOverlay.enableSinrecallTransmission,
										() -> config.general.teleportOverlay.enableSinrecallTransmission,
										newValue -> config.general.teleportOverlay.enableSinrecallTransmission = newValue)
								.controller(ConfigUtils::createBooleanController)
								.build())
						.option(Option.<Boolean>createBuilder()
								.name(Text.translatable("text.autoconfig.skyblocker.option.general.teleportOverlay.enableWitherImpact"))
								.binding(defaults.general.teleportOverlay.enableWitherImpact,
										() -> config.general.teleportOverlay.enableWitherImpact,
										newValue -> config.general.teleportOverlay.enableWitherImpact = newValue)
								.controller(ConfigUtils::createBooleanController)
								.build())
						.build())
				.build();
	}
}<|MERGE_RESOLUTION|>--- conflicted
+++ resolved
@@ -200,8 +200,7 @@
 								.controller(ConfigUtils::createBooleanController)
 								.build())
 						.build())
-<<<<<<< HEAD
-				
+
 				//Item Cooldown
 				.group(OptionGroup.createBuilder()
 						.name(Text.translatable("text.autoconfig.skyblocker.option.general.itemCooldown"))
@@ -214,10 +213,7 @@
 								.controller(ConfigUtils::createBooleanController)
 								.build())
 						.build())
-				
-=======
-
->>>>>>> 0c938119
+
 				//Shortcuts
 				.group(OptionGroup.createBuilder()
 						.name(Text.translatable("text.autoconfig.skyblocker.option.general.shortcuts"))
