package me.xmrvizzy.skyblocker.skyblock.itemlist;

import com.google.gson.JsonObject;
import com.google.gson.JsonParser;

import net.fabricmc.loader.api.FabricLoader;
import net.minecraft.client.MinecraftClient;
import net.minecraft.item.ItemStack;
import net.minecraft.item.Items;
import net.minecraft.text.Text;
import org.eclipse.jgit.api.Git;
<<<<<<< HEAD
=======
import org.eclipse.jgit.api.PullResult;
import org.slf4j.Logger;
import org.slf4j.LoggerFactory;
>>>>>>> 02b6c6e8

import java.io.File;
import java.io.IOException;
import java.nio.file.Files;
import java.nio.file.Path;
import java.util.*;
import java.util.concurrent.CompletableFuture;

public class ItemRegistry {
    private static final Logger LOGGER = LoggerFactory.getLogger(ItemRegistry.class);
    protected static final String REMOTE_ITEM_REPO = "https://github.com/NotEnoughUpdates/NotEnoughUpdates-REPO";
    public static final Path LOCAL_ITEM_REPO_DIR = FabricLoader.getInstance().getConfigDir().resolve("skyblocker/item-repo");

    protected static final Path ITEM_LIST_DIR = LOCAL_ITEM_REPO_DIR.resolve("items");

    protected static final List<ItemStack> items = new ArrayList<>();
    protected static final Map<String, ItemStack> itemsMap = new HashMap<>();
<<<<<<< HEAD
    protected static final List<SkyblockCraftingRecipe> recipes = new ArrayList<>();
=======
    protected static final List<Recipe> recipes = new ArrayList<>();
    public static final MinecraftClient client = MinecraftClient.getInstance();
    public static boolean filesImported = false;
>>>>>>> 02b6c6e8

    public static void init() {
        CompletableFuture.runAsync(ItemRegistry::updateItemRepo)
                .whenComplete((result, ex) -> {
                    if (ex == null) {
                        ItemStackBuilder.init();
                        importItemFiles();
                    }
                    else {
                        LOGGER.error("[Skyblocker-ItemRegistry] " + ex);
                    }
                });
    }

    private static void updateItemRepo() {
        if (!Files.isDirectory(LOCAL_ITEM_REPO_DIR)) {
            try {
                Git.cloneRepository()
                        .setURI(REMOTE_ITEM_REPO)
                        .setDirectory(LOCAL_ITEM_REPO_DIR.toFile())
                        .setBranchesToClone(List.of("refs/heads/master"))
                        .setBranch("refs/heads/master")
                        .call();
            } catch (Exception e) {
                e.printStackTrace();
            }
        } else {
            try {
                PullResult pull = Git.open(LOCAL_ITEM_REPO_DIR.toFile()).pull().setRebase(true).call();
                if (pull.getRebaseResult() == null) {
                    LOGGER.info("[Skyblocker Repository Update] No update result");
                } else if (pull.getRebaseResult().getStatus().isSuccessful()) {
                    LOGGER.info("[Skyblocker Repository Update] Status: " + pull.getRebaseResult().getStatus().name());
                } else if (!pull.getRebaseResult().getStatus().isSuccessful()) {
                    LOGGER.warn("[Skyblocker Repository Update] Status: " + pull.getRebaseResult().getStatus().name());
                }
            } catch (Exception e) {
                e.printStackTrace();
            }
        }
    }

    private static void importItemFiles() {
        List<JsonObject> jsonObjs = new ArrayList<>();

        File dir = ITEM_LIST_DIR.toFile();
        File[] files = dir.listFiles();
        assert files != null;
        for (File file : files) {
            Path path = ITEM_LIST_DIR.resolve(file.getName());
            try {
                String fileContent = Files.readString(path);
                jsonObjs.add(JsonParser.parseString(fileContent).getAsJsonObject());
            } catch (Exception e) {
                e.printStackTrace();
            }
        }

        for (JsonObject jsonObj : jsonObjs) {
            String internalName = jsonObj.get("internalname").getAsString();
            ItemStack itemStack = ItemStackBuilder.parseJsonObj(jsonObj);
            items.add(itemStack);
            itemsMap.put(internalName, itemStack);
        }
        for (JsonObject jsonObj : jsonObjs)
            if (jsonObj.has("recipe")) {
                recipes.add(SkyblockCraftingRecipe.fromJsonObject(jsonObj));
            }

        items.sort((lhs, rhs) -> {
            String lhsInternalName = getInternalName(lhs);
            String lhsFamilyName = lhsInternalName.replaceAll(".\\d+$", "");
            String rhsInternalName = getInternalName(rhs);
            String rhsFamilyName = rhsInternalName.replaceAll(".\\d+$", "");
            if (lhsFamilyName.equals(rhsFamilyName)) {
                if (lhsInternalName.length() != rhsInternalName.length())
                    return lhsInternalName.length() - rhsInternalName.length();
                else
                    return lhsInternalName.compareTo(rhsInternalName);
            }
            return lhsFamilyName.compareTo(rhsFamilyName);
        });
        filesImported = true;
    }

    public static String getWikiLink(String internalName) {
        try {
            String fileContent = Files.readString(ITEM_LIST_DIR.resolve(internalName + ".json"));
            JsonObject fileJson = JsonParser.parseString(fileContent).getAsJsonObject();
            //TODO optional official or unofficial wiki link
            try {
                return fileJson.get("info").getAsJsonArray().get(1).getAsString();
            } catch (IndexOutOfBoundsException e) {
                return fileJson.get("info").getAsJsonArray().get(0).getAsString();
            }
        } catch (IOException | NullPointerException e) {
            e.printStackTrace();
            client.player.sendMessage(Text.of("Can't locate a wiki article for this item..."), false);
            return null;
        }
    }

    public static List<SkyblockCraftingRecipe> getRecipes(String internalName) {
        List<SkyblockCraftingRecipe> result = new ArrayList<>();
        for (SkyblockCraftingRecipe recipe : recipes)
            if (getInternalName(recipe.result).equals(internalName))
                result.add(recipe);
        for (SkyblockCraftingRecipe recipe : recipes)
            for (ItemStack ingredient : recipe.grid)
                if (!ingredient.getItem().equals(Items.AIR) && getInternalName(ingredient).equals(internalName)) {
                    result.add(recipe);
                    break;
                }
        return result;
    }

    public static List<SkyblockCraftingRecipe> getRecipes() {
        return recipes;
    }

<<<<<<< HEAD
    /**
     * Get Internal name of an ItemStack
     *
     * @param itemStack ItemStack to get internal name from
     * @return internal name of the given ItemStack
     */
    public static String getInternalName(ItemStack itemStack) {
        if (itemStack.getNbt() == null) return "";
        return itemStack.getNbt().getCompound("ExtraAttributes").getString("id");
=======
    private static ItemStack getItemStack(String internalName) {
        try {
            if (internalName.length() > 0) {
                int count = Integer.parseInt(internalName.split(":").length > 1 ? internalName.split(":")[1] : "1");
                internalName = internalName.split(":")[0];
                ItemStack itemStack = ItemRegistry.itemsMap.get(internalName).copy();
                itemStack.setCount(count);
                return itemStack;
            }
        }
        catch(Exception e) {
            LOGGER.error("[Skyblocker-Recipe] "+internalName,e);
        }
        return Items.AIR.getDefaultStack();
>>>>>>> 02b6c6e8
    }
}
<|MERGE_RESOLUTION|>--- conflicted
+++ resolved
@@ -9,12 +9,9 @@
 import net.minecraft.item.Items;
 import net.minecraft.text.Text;
 import org.eclipse.jgit.api.Git;
-<<<<<<< HEAD
-=======
 import org.eclipse.jgit.api.PullResult;
 import org.slf4j.Logger;
 import org.slf4j.LoggerFactory;
->>>>>>> 02b6c6e8
 
 import java.io.File;
 import java.io.IOException;
@@ -32,13 +29,9 @@
 
     protected static final List<ItemStack> items = new ArrayList<>();
     protected static final Map<String, ItemStack> itemsMap = new HashMap<>();
-<<<<<<< HEAD
     protected static final List<SkyblockCraftingRecipe> recipes = new ArrayList<>();
-=======
-    protected static final List<Recipe> recipes = new ArrayList<>();
     public static final MinecraftClient client = MinecraftClient.getInstance();
     public static boolean filesImported = false;
->>>>>>> 02b6c6e8
 
     public static void init() {
         CompletableFuture.runAsync(ItemRegistry::updateItemRepo)
@@ -159,7 +152,6 @@
         return recipes;
     }
 
-<<<<<<< HEAD
     /**
      * Get Internal name of an ItemStack
      *
@@ -169,21 +161,5 @@
     public static String getInternalName(ItemStack itemStack) {
         if (itemStack.getNbt() == null) return "";
         return itemStack.getNbt().getCompound("ExtraAttributes").getString("id");
-=======
-    private static ItemStack getItemStack(String internalName) {
-        try {
-            if (internalName.length() > 0) {
-                int count = Integer.parseInt(internalName.split(":").length > 1 ? internalName.split(":")[1] : "1");
-                internalName = internalName.split(":")[0];
-                ItemStack itemStack = ItemRegistry.itemsMap.get(internalName).copy();
-                itemStack.setCount(count);
-                return itemStack;
-            }
-        }
-        catch(Exception e) {
-            LOGGER.error("[Skyblocker-Recipe] "+internalName,e);
-        }
-        return Items.AIR.getDefaultStack();
->>>>>>> 02b6c6e8
     }
 }
