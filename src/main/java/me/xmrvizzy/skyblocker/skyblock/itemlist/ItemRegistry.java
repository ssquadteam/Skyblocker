--- conflicted
+++ resolved
@@ -26,17 +26,11 @@
 
     private static final Path ITEM_LIST_DIR = LOCAL_ITEM_REPO_DIR.resolve("items");
 
-<<<<<<< HEAD
-    protected static List<ItemStack> items = new ArrayList<>();
-    protected static Map<String, ItemStack> itemsMap = new HashMap<>();
-    protected static List<Recipe> recipes = new ArrayList<>();
-    protected static final MinecraftClient client = MinecraftClient.getInstance();
-    static boolean filesImported = false;
-=======
     protected static final List<ItemStack> items = new ArrayList<>();
     protected static final Map<String, ItemStack> itemsMap = new HashMap<>();
     protected static final List<Recipe> recipes = new ArrayList<>();
->>>>>>> 3074075c
+    protected static final MinecraftClient client = MinecraftClient.getInstance();
+    static boolean filesImported = false;
 
     public static void init() {
         CompletableFuture.runAsync(ItemRegistry::updateItemRepo)
