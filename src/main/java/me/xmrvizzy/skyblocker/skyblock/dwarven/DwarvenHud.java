--- conflicted
+++ resolved
@@ -1,12 +1,8 @@
 package me.xmrvizzy.skyblocker.skyblock.dwarven;
 
 import me.xmrvizzy.skyblocker.config.SkyblockerConfig;
-<<<<<<< HEAD
 import me.xmrvizzy.skyblocker.skyblock.tabhud.widget.hud.HudCommsWidget;
-=======
-import me.xmrvizzy.skyblocker.skyblock.tabhud.widget.CommsWidget;
 import me.xmrvizzy.skyblocker.utils.Scheduler;
->>>>>>> ada74ef6
 import net.fabricmc.fabric.api.client.command.v2.ClientCommandManager;
 import net.fabricmc.fabric.api.client.command.v2.ClientCommandRegistrationCallback;
 import net.fabricmc.fabric.api.client.rendering.v1.HudRenderCallback;
@@ -43,19 +39,10 @@
             .collect(Collectors.toList());
 
     public static void init() {
-<<<<<<< HEAD
-        ClientCommandRegistrationCallback.EVENT.register((dispatcher,
-                registryAccess) -> dispatcher.register(ClientCommandManager.literal("skyblocker")
-                        .then(ClientCommandManager.literal("hud")
-                                .then(ClientCommandManager.literal("dwarven")
-                                        .executes(context -> SkyblockerMod.getInstance().scheduler
-                                                .queueOpenScreen(DwarvenHudConfigScreen::new))))));
-=======
         ClientCommandRegistrationCallback.EVENT.register((dispatcher, registryAccess) -> dispatcher.register(ClientCommandManager.literal("skyblocker")
                 .then(ClientCommandManager.literal("hud")
                         .then(ClientCommandManager.literal("dwarven")
                                 .executes(Scheduler.queueOpenScreenCommand(DwarvenHudConfigScreen::new))))));
->>>>>>> ada74ef6
 
         HudRenderCallback.EVENT.register((context, tickDelta) -> {
             if (!SkyblockerConfig.get().locations.dwarvenMines.dwarvenHud.enabled
