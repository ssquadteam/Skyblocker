--- conflicted
+++ resolved
@@ -85,12 +85,9 @@
         return internalname;
     }
 
-<<<<<<< HEAD
+
     public static JsonObject downloadPrices() {
         JsonObject result = null;
-=======
-    private static JsonObject downloadPrices() {
->>>>>>> 15474e31
         try {
             URL apiAddr = new URL("https://moulberry.codes/auction_averages_lbin/3day.json.gz");
             try (InputStream src = apiAddr.openStream()) {
