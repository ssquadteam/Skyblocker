package me.xmrvizzy.skyblocker;

import me.xmrvizzy.skyblocker.config.SkyblockerConfig;
import me.xmrvizzy.skyblocker.container.ContainerSolverManager;
import me.xmrvizzy.skyblocker.discord.DiscordRPCManager;
import me.xmrvizzy.skyblocker.skyblock.dungeon.DungeonBlaze;
import me.xmrvizzy.skyblocker.utils.Utils;
import net.minecraft.client.MinecraftClient;

import java.util.Objects;

public class SkyblockerMod {
    public static final String NAMESPACE = "skyblocker";
    private static final SkyblockerMod instance = new SkyblockerMod();
    public final ContainerSolverManager containerSolverManager = new ContainerSolverManager();
    public DiscordRPCManager discordRPCManager = new DiscordRPCManager();
    public static int rpTimer = 0;

    private SkyblockerMod() {
    }

    public static SkyblockerMod getInstance() {
        return instance;
    }

    private int ticks = 0;

    public void onTick() {
        MinecraftClient client = MinecraftClient.getInstance();
        if (client == null) return;

        ticks++;
        if (ticks % 4 == 0)
            try {
                if (Utils.isDungeons) {
                    DungeonBlaze.DungeonBlaze();
                }
            } catch (Exception e) {
                //System.out.println("Blazesolver: " + e);
            }
        if (ticks % 20 == 0 ) {
            rpTimer++;
            if (rpTimer == 5){
                discordRPCManager.updatePresence();
                rpTimer = 0;
            }
            if (client.world != null && !client.isInSingleplayer())
                Utils.sbChecker();
<<<<<<< HEAD
            if (!discordRPCManager.isConnected && Utils.isSkyblock && SkyblockerConfig.get().general.richPresence.enableRichPresence && client.world != null && !client.isInSingleplayer()) discordRPCManager.start();
=======
            if (!discordRPCManager.isConnected && Utils.isSkyblock && SkyblockerConfig.get().general.richPresence.enableRichPresence && onHypxiel()) discordRPCManager.start();
>>>>>>> ab002c93
            if (discordRPCManager.isConnected && !SkyblockerConfig.get().general.richPresence.enableRichPresence) discordRPCManager.stop();
            if (client.world == null || client.isInSingleplayer() || !Utils.isSkyblock || !onHypxiel()) if (discordRPCManager.isConnected)discordRPCManager.stop();
            ticks = 0;
        }
    }
    public static MinecraftClient client() {
        try {
            return MinecraftClient.getInstance();
        }
        catch(NullPointerException e) {
            return null;
        }
    }
    public static boolean onHypxiel() {
        try {
            return client() != null && !client().isInSingleplayer() && client().getCurrentServerEntry().address != null && client().getCurrentServerEntry().address.contains("hypixel.net");
        } catch (NullPointerException exception) {
            return false;
        }
    }
}<|MERGE_RESOLUTION|>--- conflicted
+++ resolved
@@ -46,11 +46,7 @@
             }
             if (client.world != null && !client.isInSingleplayer())
                 Utils.sbChecker();
-<<<<<<< HEAD
-            if (!discordRPCManager.isConnected && Utils.isSkyblock && SkyblockerConfig.get().general.richPresence.enableRichPresence && client.world != null && !client.isInSingleplayer()) discordRPCManager.start();
-=======
             if (!discordRPCManager.isConnected && Utils.isSkyblock && SkyblockerConfig.get().general.richPresence.enableRichPresence && onHypxiel()) discordRPCManager.start();
->>>>>>> ab002c93
             if (discordRPCManager.isConnected && !SkyblockerConfig.get().general.richPresence.enableRichPresence) discordRPCManager.stop();
             if (client.world == null || client.isInSingleplayer() || !Utils.isSkyblock || !onHypxiel()) if (discordRPCManager.isConnected)discordRPCManager.stop();
             ticks = 0;
