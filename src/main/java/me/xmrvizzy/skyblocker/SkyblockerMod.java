package me.xmrvizzy.skyblocker;

import me.xmrvizzy.skyblocker.chat.ChatMessageListener;
import me.xmrvizzy.skyblocker.config.SkyblockerConfig;
import me.xmrvizzy.skyblocker.discord.DiscordRPCManager;
import me.xmrvizzy.skyblocker.gui.ContainerSolverManager;
import me.xmrvizzy.skyblocker.skyblock.BackpackPreview;
import me.xmrvizzy.skyblocker.skyblock.FishingHelper;
import me.xmrvizzy.skyblocker.skyblock.HotbarSlotLock;
import me.xmrvizzy.skyblocker.skyblock.StatusBarTracker;
import me.xmrvizzy.skyblocker.skyblock.api.RepositoryUpdate;
import me.xmrvizzy.skyblocker.skyblock.api.StatsCommand;
import me.xmrvizzy.skyblocker.skyblock.dungeon.DungeonBlaze;
import me.xmrvizzy.skyblocker.skyblock.dungeon.LividColor;
import me.xmrvizzy.skyblocker.skyblock.dwarven.DwarvenHud;
<<<<<<< HEAD
import me.xmrvizzy.skyblocker.skyblock.tabhud.util.PlayerListMgr;
=======
import me.xmrvizzy.skyblocker.skyblock.item.PriceInfoTooltip;
import me.xmrvizzy.skyblocker.skyblock.item.WikiLookup;
import me.xmrvizzy.skyblocker.skyblock.itemlist.ItemRegistry;
import me.xmrvizzy.skyblocker.skyblock.quicknav.QuickNav;
import me.xmrvizzy.skyblocker.utils.MessageScheduler;
>>>>>>> 9d114a7b
import me.xmrvizzy.skyblocker.utils.Scheduler;
import me.xmrvizzy.skyblocker.utils.UpdateChecker;
import me.xmrvizzy.skyblocker.utils.Utils;
import net.fabricmc.api.ClientModInitializer;
import net.fabricmc.fabric.api.client.event.lifecycle.v1.ClientTickEvents;
import net.minecraft.client.MinecraftClient;

/**
 * Main class for Skyblocker which initializes features, registers events, and manages ticks. This class will be instantiated by Fabric. Do not instantiate this class.
 */
public class SkyblockerMod implements ClientModInitializer {
    public static final String NAMESPACE = "skyblocker";
    private static SkyblockerMod INSTANCE;

    @SuppressWarnings("deprecation")
    public final Scheduler scheduler = new Scheduler();
    public final MessageScheduler messageScheduler = new MessageScheduler();
    public final ContainerSolverManager containerSolverManager = new ContainerSolverManager();
    public final StatusBarTracker statusBarTracker = new StatusBarTracker();

    /**
     * Do not instantiate this class. Use {@link #getInstance()} instead.
     */
    @Deprecated
    public SkyblockerMod() {
        INSTANCE = this;
    }

    public static SkyblockerMod getInstance() {
        return INSTANCE;
    }

    /**
     * Register {@link #tick(MinecraftClient)} to {@link ClientTickEvents#END_CLIENT_TICK}, initialize all features, and schedule tick events.
     */
    @Override
    public void onInitializeClient() {
        ClientTickEvents.END_CLIENT_TICK.register(this::tick);
        HotbarSlotLock.init();
        SkyblockerConfig.init();
        PriceInfoTooltip.init();
        WikiLookup.init();
        ItemRegistry.init();
        RepositoryUpdate.init();
        BackpackPreview.init();
        QuickNav.init();
        StatsCommand.init();
        DwarvenHud.init();
        ChatMessageListener.init();
        UpdateChecker.init();
        DiscordRPCManager.init();
        LividColor.init();
        FishingHelper.init();
        containerSolverManager.init();
        scheduler.scheduleCyclic(Utils::sbChecker, 20);
        scheduler.scheduleCyclic(DiscordRPCManager::update, 100);
        scheduler.scheduleCyclic(DungeonBlaze::update, 4);
        scheduler.scheduleCyclic(LividColor::update, 10);
        scheduler.scheduleCyclic(BackpackPreview::tick, 50);
        scheduler.scheduleCyclic(DwarvenHud::update, 40);
        scheduler.scheduleCyclic(PlayerListMgr::updateList, 20);
    }

    /**
     * Ticks the scheduler. Called once at the end of every client tick through {@link ClientTickEvents#END_CLIENT_TICK}.
     *
     * @param client the Minecraft client.
     */
    public void tick(MinecraftClient client) {
        scheduler.tick();
        messageScheduler.tick();
    }
}<|MERGE_RESOLUTION|>--- conflicted
+++ resolved
@@ -13,15 +13,13 @@
 import me.xmrvizzy.skyblocker.skyblock.dungeon.DungeonBlaze;
 import me.xmrvizzy.skyblocker.skyblock.dungeon.LividColor;
 import me.xmrvizzy.skyblocker.skyblock.dwarven.DwarvenHud;
-<<<<<<< HEAD
-import me.xmrvizzy.skyblocker.skyblock.tabhud.util.PlayerListMgr;
-=======
 import me.xmrvizzy.skyblocker.skyblock.item.PriceInfoTooltip;
 import me.xmrvizzy.skyblocker.skyblock.item.WikiLookup;
 import me.xmrvizzy.skyblocker.skyblock.itemlist.ItemRegistry;
 import me.xmrvizzy.skyblocker.skyblock.quicknav.QuickNav;
+import me.xmrvizzy.skyblocker.skyblock.tabhud.TabHud;
+import me.xmrvizzy.skyblocker.skyblock.tabhud.util.PlayerListMgr;
 import me.xmrvizzy.skyblocker.utils.MessageScheduler;
->>>>>>> 9d114a7b
 import me.xmrvizzy.skyblocker.utils.Scheduler;
 import me.xmrvizzy.skyblocker.utils.UpdateChecker;
 import me.xmrvizzy.skyblocker.utils.Utils;
@@ -30,7 +28,9 @@
 import net.minecraft.client.MinecraftClient;
 
 /**
- * Main class for Skyblocker which initializes features, registers events, and manages ticks. This class will be instantiated by Fabric. Do not instantiate this class.
+ * Main class for Skyblocker which initializes features, registers events, and
+ * manages ticks. This class will be instantiated by Fabric. Do not instantiate
+ * this class.
  */
 public class SkyblockerMod implements ClientModInitializer {
     public static final String NAMESPACE = "skyblocker";
@@ -55,7 +55,9 @@
     }
 
     /**
-     * Register {@link #tick(MinecraftClient)} to {@link ClientTickEvents#END_CLIENT_TICK}, initialize all features, and schedule tick events.
+     * Register {@link #tick(MinecraftClient)} to
+     * {@link ClientTickEvents#END_CLIENT_TICK}, initialize all features, and
+     * schedule tick events.
      */
     @Override
     public void onInitializeClient() {
@@ -75,6 +77,7 @@
         DiscordRPCManager.init();
         LividColor.init();
         FishingHelper.init();
+        TabHud.init();
         containerSolverManager.init();
         scheduler.scheduleCyclic(Utils::sbChecker, 20);
         scheduler.scheduleCyclic(DiscordRPCManager::update, 100);
@@ -86,7 +89,8 @@
     }
 
     /**
-     * Ticks the scheduler. Called once at the end of every client tick through {@link ClientTickEvents#END_CLIENT_TICK}.
+     * Ticks the scheduler. Called once at the end of every client tick through
+     * {@link ClientTickEvents#END_CLIENT_TICK}.
      *
      * @param client the Minecraft client.
      */
