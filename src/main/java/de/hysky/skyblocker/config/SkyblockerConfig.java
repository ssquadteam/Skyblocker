--- conflicted
+++ resolved
@@ -198,12 +198,9 @@
 		@SerialEntry
 		public ItemInfoDisplay itemInfoDisplay = new ItemInfoDisplay();
 
-<<<<<<< HEAD
-=======
 		@SerialEntry
 		public WikiLookup wikiLookup = new WikiLookup();
 
->>>>>>> 5bb91104
 		@SerialEntry
 		public SpecialEffects specialEffects = new SpecialEffects();
 
@@ -504,8 +501,6 @@
 		public float itemRarityBackgroundsOpacity = 1f;
 	}
 
-<<<<<<< HEAD
-=======
 	public static class WikiLookup {
 		@SerialEntry
 		public boolean enableWikiLookup = true;
@@ -514,7 +509,6 @@
 		public boolean officialWiki = false;
 	}
 
->>>>>>> 5bb91104
 	public static class SpecialEffects {
 		@SerialEntry
 		public boolean rareDungeonDropEffects = true;
@@ -595,13 +589,8 @@
 		public boolean noInitSecretWaypoints = false;
 
 		@SerialEntry
-<<<<<<< HEAD
-		public boolean enableEntranceWaypoints = true;
-
-=======
 		public Waypoint.Type waypointType = Waypoint.Type.WAYPOINT;
-		
->>>>>>> 5bb91104
+
 		@SerialEntry
 		public boolean showSecretText = true;
 
@@ -666,10 +655,6 @@
 
 		@SerialEntry
 		public Formatting incompleteColor = Formatting.BLUE;
-<<<<<<< HEAD
-
-=======
->>>>>>> 5bb91104
 	}
 
 	public static class LividColor {
