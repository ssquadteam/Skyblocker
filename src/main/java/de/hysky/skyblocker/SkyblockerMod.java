--- conflicted
+++ resolved
@@ -115,11 +115,8 @@
         MuseumItemCache.init();
         SecretsTracker.init();
         ApiUtils.init();
-<<<<<<< HEAD
+        Debug.init();
         RenderHelper.init();
-=======
-        Debug.init();
->>>>>>> f4ff9aad
         containerSolverManager.init();
         statusBarTracker.init();
         Scheduler.INSTANCE.scheduleCyclic(Utils::update, 20);
