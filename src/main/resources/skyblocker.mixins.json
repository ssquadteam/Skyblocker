--- conflicted
+++ resolved
@@ -3,18 +3,15 @@
   "package": "me.xmrvizzy.skyblocker.mixin",
   "compatibilityLevel": "JAVA_17",
   "client": [
-    "AccessorWorldRenderer",
     "ChatHudListenerMixin",
     "ClientPlayerEntityMixin",
-<<<<<<< HEAD
-=======
-    "GenericContainerScreenHandlerMixin",
-    "GenericContainerScreenMixin",
->>>>>>> 68845ac4
     "InGameHudMixin",
     "ItemRendererMixin",
+    "MinecraftClientMixin",
+    "AccessorWorldRenderer",
     "LeverBlockMixin",
-    "MinecraftClientMixin",
+    "GenericContainerScreenMixin",
+    "GenericContainerScreenHandlerMixin",
     "SoundManagerMixin"
   ],
   "injectors": {
