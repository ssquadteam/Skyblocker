{
  "required": true,
  "package": "me.xmrvizzy.skyblocker.mixin",
  "compatibilityLevel": "JAVA_17",
  "client": [
    "AccessorWorldRenderer",
    "ClientPlayerEntityMixin",
    "ClientPlayNetworkHandlerMixin",
    "FarmlandBlockMixin",
    "GenericContainerScreenHandlerMixin",
    "HandledScreenAccessor",
    "HandledScreenMixin",
    "InGameHudMixin",
    "InventoryScreenMixin",
    "ItemRendererMixin",
    "LeverBlockMixin",
    "MinecraftClientMixin",
    "RecipeBookWidgetAccessor",
<<<<<<< HEAD
    "HandledScreenAccessor",
    "PlayerListHudAccessor",
    "PlayerListHudMixin",
=======
>>>>>>> 9d114a7b
    "ScreenMixin"
  ],
  "injectors": {
    "defaultRequire": 1
  }
}<|MERGE_RESOLUTION|>--- conflicted
+++ resolved
@@ -16,12 +16,9 @@
     "LeverBlockMixin",
     "MinecraftClientMixin",
     "RecipeBookWidgetAccessor",
-<<<<<<< HEAD
     "HandledScreenAccessor",
     "PlayerListHudAccessor",
     "PlayerListHudMixin",
-=======
->>>>>>> 9d114a7b
     "ScreenMixin"
   ],
   "injectors": {
