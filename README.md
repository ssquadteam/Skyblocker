--- conflicted
+++ resolved
@@ -1,4 +1,3 @@
-<<<<<<< HEAD
 ## Skyblocker Tab Menu Fork
 This will be merged into Skyblocker when ready. It's not at the moment, but you can help by testing and opening issues.
 
@@ -13,12 +12,7 @@
 
 Apart from that, it's working!
 
------------------------- 
-
-<img height="150" src="https://hypixel.net/attachments/skyblocker-png.2715347" />
-=======
 <img height="150" src="https://hysky.de/skyblocker.png" alt="skyblocker"/>
->>>>>>> 076ba90b
 
 ## Skyblocker
 
